"""tests/test_output_format.py.

Tests the output format handlers included with Hug

Copyright (C) 2016 Timothy Edmund Crosley

Permission is hereby granted, free of charge, to any person obtaining a copy of this software and associated
documentation files (the "Software"), to deal in the Software without restriction, including without limitation
the rights to use, copy, modify, merge, publish, distribute, sublicense, and/or sell copies of the Software, and
to permit persons to whom the Software is furnished to do so, subject to the following conditions:

The above copyright notice and this permission notice shall be included in all copies or
substantial portions of the Software.

THE SOFTWARE IS PROVIDED "AS IS", WITHOUT WARRANTY OF ANY KIND, EXPRESS OR IMPLIED, INCLUDING BUT NOT LIMITED
TO THE WARRANTIES OF MERCHANTABILITY, FITNESS FOR A PARTICULAR PURPOSE AND NONINFRINGEMENT. IN NO EVENT SHALL
THE AUTHORS OR COPYRIGHT HOLDERS BE LIABLE FOR ANY CLAIM, DAMAGES OR OTHER LIABILITY, WHETHER IN AN ACTION OF
CONTRACT, TORT OR OTHERWISE, ARISING FROM, OUT OF OR IN CONNECTION WITH THE SOFTWARE OR THE USE OR
OTHER DEALINGS IN THE SOFTWARE.

"""
import numpy
import os
from collections import namedtuple
from datetime import datetime, timedelta
from decimal import Decimal
from io import BytesIO
from uuid import UUID

import pytest

import hug

from .constants import BASE_DIRECTORY


def test_text():
    """Ensure that it's possible to output a Hug API method as text"""
    hug.output_format.text("Hello World!") == "Hello World!"
    hug.output_format.text(str(1)) == "1"


def test_html(hug_api):
    """Ensure that it's possible to output a Hug API method as HTML"""
    hug.output_format.html("<html>Hello World!</html>") == "<html>Hello World!</html>"
    hug.output_format.html(str(1)) == "1"
    with open(os.path.join(BASE_DIRECTORY, 'README.md'), 'rb') as html_file:
        assert hasattr(hug.output_format.html(html_file), 'read')

    class FakeHTMLWithRender():
        def render(self):
            return 'test'

    assert hug.output_format.html(FakeHTMLWithRender()) == b'test'

    @hug.get('/get/html', output=hug.output_format.html, api=hug_api)
    def get_html(**kwargs):
        """
        Returns command help document when no command is specified
        """
        with open(os.path.join(BASE_DIRECTORY, 'examples/document.html'), 'rb') as html_file:
            return html_file.read()

    assert '<html>' in hug.test.get(hug_api, '/get/html').data


def test_json():
    """Ensure that it's possible to output a Hug API method as JSON"""
    now = datetime.now()
    one_day = timedelta(days=1)
    test_data = {'text': 'text', 'datetime': now, 'bytes': b'bytes', 'delta': one_day}
    output = hug.output_format.json(test_data).decode('utf8')
    assert 'text' in output
    assert 'bytes' in output
    assert str(one_day.total_seconds()) in output
    assert now.isoformat() in output

    class NewObject(object):
        pass
    test_data['non_serializable'] = NewObject()
    with pytest.raises(TypeError):
        hug.output_format.json(test_data).decode('utf8')

    class NamedTupleObject(namedtuple('BaseTuple', ('name', 'value'))):
        pass
    data = NamedTupleObject('name', 'value')
    converted = hug.input_format.json(BytesIO(hug.output_format.json(data)))
    assert converted == {'name': 'name', 'value': 'value'}

    data = set((1, 2, 3, 3))
    assert hug.input_format.json(BytesIO(hug.output_format.json(data))) == [1, 2, 3]

    data = (number for number in range(1, 4))
    assert hug.input_format.json(BytesIO(hug.output_format.json(data))) == [1, 2, 3]

    data = [Decimal(1.5), Decimal("155.23"), Decimal("1234.25")]
    assert hug.input_format.json(BytesIO(hug.output_format.json(data))) == ["1.5", "155.23", "1234.25"]

    with open(os.path.join(BASE_DIRECTORY, 'README.md'), 'rb') as json_file:
        assert hasattr(hug.output_format.json(json_file), 'read')

    assert hug.input_format.json(BytesIO(hug.output_format.json(b'\x9c'))) == 'nA=='

    class MyCrazyObject(object):
        pass

    @hug.output_format.json_convert(MyCrazyObject)
    def convert(instance):
        return 'Like anyone could convert this'

    assert hug.input_format.json(BytesIO(hug.output_format.json(MyCrazyObject()))) == 'Like anyone could convert this'
    assert hug.input_format.json(BytesIO(hug.output_format.json({'data': ['Τη γλώσσα μου έδωσαν ελληνική']}))) == \
                                 {'data': ['Τη γλώσσα μου έδωσαν ελληνική']}


def test_pretty_json():
    """Ensure that it's possible to output a Hug API method as prettified and indented JSON"""
    test_data = {'text': 'text'}
    assert hug.output_format.pretty_json(test_data).decode('utf8') == ('{\n'
                                                                       '    "text": "text"\n'
                                                                       '}')


def test_json_camelcase():
    """Ensure that it's possible to output a Hug API method as camelCased JSON"""
    test_data = {'under_score': 'values_can', 'be_converted': [{'to_camelcase': 'value'}, 'wont_be_convert']}
    output = hug.output_format.json_camelcase(test_data).decode('utf8')
    assert 'underScore' in output
    assert 'values_can' in output
    assert 'beConverted' in output
    assert 'toCamelcase' in output
    assert 'value' in output
    assert 'wont_be_convert' in output


def test_image():
    """Ensure that it's possible to output images with hug"""
    logo_path = os.path.join(BASE_DIRECTORY, 'artwork', 'logo.png')
    assert hasattr(hug.output_format.png_image(logo_path, hug.Response()), 'read')
    with open(logo_path, 'rb') as image_file:
        assert hasattr(hug.output_format.png_image(image_file, hug.Response()), 'read')

    assert hug.output_format.png_image('Not Existent', hug.Response()) is None

    class FakeImageWithSave():
        def save(self, to, format):
            to.write(b'test')
    assert hasattr(hug.output_format.png_image(FakeImageWithSave(), hug.Response()), 'read')

    class FakeImageWithRender():
        def render(self):
            return 'test'
    assert hug.output_format.svg_xml_image(FakeImageWithRender(), hug.Response()) == 'test'

    class FakeImageWithSaveNoFormat():
        def save(self, to):
            to.write(b'test')
    assert hasattr(hug.output_format.png_image(FakeImageWithSaveNoFormat(), hug.Response()), 'read')


def test_file():
    """Ensure that it's possible to easily output files"""
    class FakeResponse(object):
        pass

    logo_path = os.path.join(BASE_DIRECTORY, 'artwork', 'logo.png')
    fake_response = FakeResponse()
    assert hasattr(hug.output_format.file(logo_path, fake_response), 'read')
    assert fake_response.content_type == 'image/png'
    with open(logo_path, 'rb') as image_file:
        hasattr(hug.output_format.file(image_file, fake_response), 'read')

    assert not hasattr(hug.output_format.file('NON EXISTENT FILE', fake_response), 'read')
    assert hug.output_format.file(None, fake_response) == ''


def test_video():
    """Ensure that it's possible to output videos with hug"""
    gif_path = os.path.join(BASE_DIRECTORY, 'artwork', 'example.gif')
    assert hasattr(hug.output_format.mp4_video(gif_path, hug.Response()), 'read')
    with open(gif_path, 'rb') as image_file:
        assert hasattr(hug.output_format.mp4_video(image_file, hug.Response()), 'read')

    assert hug.output_format.mp4_video('Not Existent', hug.Response()) is None

    class FakeVideoWithSave():
        def save(self, to, format):
            to.write(b'test')
    assert hasattr(hug.output_format.mp4_video(FakeVideoWithSave(), hug.Response()), 'read')

    class FakeVideoWithSave():
        def render(self):
            return 'test'
    assert hug.output_format.avi_video(FakeVideoWithSave(), hug.Response()) == 'test'


def test_on_valid():
    """Test to ensure formats that use on_valid content types gracefully handle error dictionaries"""
    error_dict = {'errors': {'so': 'many'}}
    expected = hug.output_format.json(error_dict)

    assert hug.output_format.mp4_video(error_dict, hug.Response()) == expected
    assert hug.output_format.png_image(error_dict, hug.Response()) == expected

    @hug.output_format.on_valid('image', hug.output_format.file)
    def my_output_format(data):
        raise ValueError('This should never be called')

    assert my_output_format(error_dict, hug.Response())


def test_on_content_type():
    """Ensure that it's possible to route the output type format by the requested content-type"""
    formatter = hug.output_format.on_content_type({'application/json': hug.output_format.json,
                                                   'text/plain': hug.output_format.text})

    class FakeRequest(object):
        content_type = 'application/json'

    request = FakeRequest()
    response = FakeRequest()
    converted = hug.input_format.json(formatter(BytesIO(hug.output_format.json({'name': 'name'})), request, response))
    assert converted == {'name': 'name'}

    request.content_type = 'text/plain'
    assert formatter('hi', request, response) == b'hi'

    with pytest.raises(hug.HTTPNotAcceptable):
        request.content_type = 'undefined; always'
        formatter('hi', request, response)


def test_accept():
    """Ensure that it's possible to route the output type format by the requests stated accept header"""
    formatter = hug.output_format.accept({'application/json': hug.output_format.json,
                                          'text/plain': hug.output_format.text})

    class FakeRequest(object):
        accept = 'application/json'

    request = FakeRequest()
    response = FakeRequest()
    converted = hug.input_format.json(formatter(BytesIO(hug.output_format.json({'name': 'name'})), request, response))
    assert converted == {'name': 'name'}

    request.accept = 'text/plain'
    assert formatter('hi', request, response) == b'hi'

    request.accept = 'application/json, text/plain; q=0.5'
    assert formatter('hi', request, response) == b'"hi"'

    request.accept = 'text/plain; q=0.5, application/json'
    assert formatter('hi', request, response) == b'"hi"'

    request.accept = 'application/json;q=0.4,text/plain; q=0.5'
    assert formatter('hi', request, response) == b'hi'

    request.accept = '*'
    assert formatter('hi', request, response) in [b'"hi"', b'hi']

    request.accept = 'undefined; always'
    with pytest.raises(hug.HTTPNotAcceptable):
        formatter('hi', request, response)


    formatter = hug.output_format.accept({'application/json': hug.output_format.json,
                                          'text/plain': hug.output_format.text}, hug.output_format.json)
    assert formatter('hi', request, response) == b'"hi"'


def test_suffix():
    """Ensure that it's possible to route the output type format by the suffix of the requested URL"""
    formatter = hug.output_format.suffix({'.js': hug.output_format.json, '.html': hug.output_format.text})

    class FakeRequest(object):
        path = 'endpoint.js'

    request = FakeRequest()
    response = FakeRequest()
    converted = hug.input_format.json(formatter(BytesIO(hug.output_format.json({'name': 'name'})), request, response))
    assert converted == {'name': 'name'}

    request.path = 'endpoint.html'
    assert formatter('hi', request, response) == b'hi'

    with pytest.raises(hug.HTTPNotAcceptable):
        request.path = 'undefined.always'
        formatter('hi', request, response)


def test_prefix():
    """Ensure that it's possible to route the output type format by the prefix of the requested URL"""
    formatter = hug.output_format.prefix({'js/': hug.output_format.json, 'html/': hug.output_format.text})

    class FakeRequest(object):
        path = 'js/endpoint'

    request = FakeRequest()
    response = FakeRequest()
    converted = hug.input_format.json(formatter(BytesIO(hug.output_format.json({'name': 'name'})), request, response))
    assert converted == {'name': 'name'}

    request.path = 'html/endpoint'
    assert formatter('hi', request, response) == b'hi'

    with pytest.raises(hug.HTTPNotAcceptable):
        request.path = 'undefined.always'
        formatter('hi', request, response)


def test_json_converter_numpy_types():
    """Ensure that numpy-specific data types (array, int, float) are properly supported in JSON output."""
    ex_int = numpy.int_(9)
    ex_np_array = numpy.array([1, 2, 3, 4, 5])
    ex_np_int_array = numpy.int_([5, 4, 3])
    ex_np_float = numpy.float(.5)

    assert 9 is hug.output_format._json_converter(ex_int)
    assert [1, 2, 3, 4, 5] == hug.output_format._json_converter(ex_np_array)
<<<<<<< HEAD
    assert [5, 4, 3] == hug.output_format._json_converter(ex_np_int)
    assert 1.0 == hug.output_format._json_converter(ex_np_float)

def test_json_converter_uuid():
    """Ensure that uuid data type is properly supported in JSON output."""
    uuidstr = '8ae4d8c1-e2d7-5cd0-8407-6baf16dfbca4'

    assert uuidstr == hug.output_format._json_converter(UUID(uuidstr))
=======
    assert [5, 4, 3] == hug.output_format._json_converter(ex_np_int_array)
    assert .5 == hug.output_format._json_converter(ex_np_float)

    # Some type names are merely shorthands.
    # The following shorthands for built-in types are excluded: numpy.bool, numpy.int, numpy.float.
    np_bool_types = [numpy.bool_, numpy.bool8]
    np_int_types = [numpy.int_, numpy.byte, numpy.ubyte, numpy.intc, numpy.uintc, numpy.intp, numpy.uintp, numpy.int8,
                    numpy.uint8, numpy.int16, numpy.uint16, numpy.int32, numpy.uint32, numpy.int64, numpy.uint64,
                    numpy.longlong, numpy.ulonglong, numpy.short, numpy.ushort]
    np_float_types = [numpy.float_, numpy.float32, numpy.float64, numpy.half, numpy.single,
                      numpy.longfloat]
    np_unicode_types = [numpy.unicode_]
    np_bytes_types = [numpy.bytes_]

    for np_type in np_bool_types:
        assert True == hug.output_format._json_converter(np_type(True))
    for np_type in np_int_types:
        assert 1 is hug.output_format._json_converter(np_type(1))
    for np_type in np_float_types:
        assert .5 == hug.output_format._json_converter(np_type(.5))
    for np_type in np_unicode_types:
        assert "a" == hug.output_format._json_converter(np_type('a'))
    for np_type in np_bytes_types:
        assert "a" == hug.output_format._json_converter(np_type('a'))
>>>>>>> fa9ed5a8

def test_output_format_with_no_docstring():
    """Ensure it is safe to use formatters with no docstring"""

    @hug.format.content_type('test/fmt')
    def test_fmt(data, request=None, response=None):
        return str(data).encode('utf8')

    hug.output_format.on_content_type({'test/fmt': test_fmt})<|MERGE_RESOLUTION|>--- conflicted
+++ resolved
@@ -317,16 +317,6 @@
 
     assert 9 is hug.output_format._json_converter(ex_int)
     assert [1, 2, 3, 4, 5] == hug.output_format._json_converter(ex_np_array)
-<<<<<<< HEAD
-    assert [5, 4, 3] == hug.output_format._json_converter(ex_np_int)
-    assert 1.0 == hug.output_format._json_converter(ex_np_float)
-
-def test_json_converter_uuid():
-    """Ensure that uuid data type is properly supported in JSON output."""
-    uuidstr = '8ae4d8c1-e2d7-5cd0-8407-6baf16dfbca4'
-
-    assert uuidstr == hug.output_format._json_converter(UUID(uuidstr))
-=======
     assert [5, 4, 3] == hug.output_format._json_converter(ex_np_int_array)
     assert .5 == hug.output_format._json_converter(ex_np_float)
 
@@ -351,8 +341,13 @@
         assert "a" == hug.output_format._json_converter(np_type('a'))
     for np_type in np_bytes_types:
         assert "a" == hug.output_format._json_converter(np_type('a'))
->>>>>>> fa9ed5a8
-
+
+def test_json_converter_uuid():
+    """Ensure that uuid data type is properly supported in JSON output."""
+    uuidstr = '8ae4d8c1-e2d7-5cd0-8407-6baf16dfbca4'
+    assert uuidstr == hug.output_format._json_converter(UUID(uuidstr))
+
+    
 def test_output_format_with_no_docstring():
     """Ensure it is safe to use formatters with no docstring"""
 
