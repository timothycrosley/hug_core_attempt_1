--- conflicted
+++ resolved
@@ -21,7 +21,6 @@
 """
 from decimal import Decimal
 from json import loads as load_json
-<<<<<<< HEAD
 from abc import ABCMeta, abstractmethod
 
 class constraint(object):
@@ -51,15 +50,6 @@
 
     def validate(self, value):
         if self.exception_handlers or self.error_text:
-=======
-
-
-def accept(formatter, doc=None, error_text=None, cli_behaviour=None, exception_handlers=None):
-    """Allows quick wrapping any Python type converter for use with Hug type annotations"""
-    defined_exception_handlers = exception_handlers or {}
-    if defined_exception_handlers or error_text:
-        def hug_formatter(data):
->>>>>>> 79fd1ca3
             try:
                 return self.formatter(value)
             except Exception as exception:
@@ -82,19 +72,11 @@
 boolean = accept(bool, 'Providing any value will set this to true',
                  'Invalid boolean value provided', cli_behaviour={'action': 'store_true'})
 
-<<<<<<< HEAD
 class list_constraint(constraint):
     '''Multiple Values'''
     cli_behaviour = {'action': 'append', 'type':text}
     def validate(self, value):
         return value if isinstance(value, list) else [value]
-=======
-
-def multiple(value):
-    """Multiple Values"""
-    return value if isinstance(value, list) else [value]
-multiple.cli_behaviour = {'action': 'append', 'type':text}
->>>>>>> 79fd1ca3
 
 multiple = list_constraint()
         
@@ -103,7 +85,6 @@
         self.using = using
         self.__doc__ = '''Multiple values, separated by "{0}"'''.format(self.using)
 
-<<<<<<< HEAD
     def validate(self, value):
         return value if type(value) in (list, tuple) else value.split(self.using)
 
@@ -112,23 +93,6 @@
 class boolean_constraint(constraint):
     '''Accepts a true or false value'''
     cli_behaviour = {'action': 'store_true'}
-=======
-def delimited_list(using=","):
-    """Defines a list type that is formed by delimiting a list with a certain character or set of characters"""
-    def delimite(value):
-        return value if type(value) in (list, tuple) else value.split(using)
-
-    delimite.__doc__ = 'Multiple values, separated by "{0}"'.format(using)
-    return delimite
-
-comma_separated_list = delimited_list()
-
-
-def smart_boolean(input_value):
-    """Accepts a true or false value"""
-    if type(input_value) == bool or input_value in (None, 1, 0):
-        return bool(input_value)
->>>>>>> 79fd1ca3
 
     def validate(self, value):
         if type(value) == bool or value in (None, 1, 0):
@@ -144,44 +108,24 @@
 
 smart_boolean = boolean_constraint()
 
-<<<<<<< HEAD
 class dictionary_constraint(constraint):
     '''A single line dictionary, where items are separted by commas and key:value are separated by a pipe'''
     def validate(self, value):
         return {key.strip(): value.strip() for key, value in (item.split(":") for item in value.split("|"))}
-=======
-def inline_dictionary(input_value):
-    """A single line dictionary, where items are separted by commas and key:value are separated by a pipe"""
-    return {key.strip(): value.strip() for key, value in (item.split(":") for item in input_value.split("|"))}
->>>>>>> 79fd1ca3
 
 inline_dictionary = dictionary_constraint()
 
-<<<<<<< HEAD
 class one_of(constraint):
     def __init__(self, values):
         self.values = values
         self.__doc__ = 'Accepts one of the following values: ({0})'.format("|".join(values))
         self.cli_behaviour = {'choices': values}
-=======
-def one_of(values):
-    """Ensures the value is within a set of acceptable values"""
-    def matches(value):
-        if not value in values:
-            raise KeyError('Invalid value passed. The accepted values are: ({0})'.format("|".join(values)))
-        return value
-
-    matches.__doc__ = 'Accepts one of the following values: ({0})'.format("|".join(values))
-    matches.cli_behaviour = {'choices': values}
-    return matches
->>>>>>> 79fd1ca3
 
     def validate(self, value):
         if not value in self.values:
             raise KeyError('Invalid value passed. The accepted values are: ({0})'.format("|".join(self.values)))
         return value
 
-<<<<<<< HEAD
 class mapping(constraint):
     '''Ensures the value is one of an acceptable set of values mapping those values to a Python equivelent'''
     def __init__(self, value_map):
@@ -205,34 +149,9 @@
                 raise ValueError('Incorrectly formatted JSON provided')
         else:
             return value
-=======
-def mapping(value_map):
-    """Ensures the value is one of an acceptable set of values mapping those values to a Python equivelent"""
-    values = value_map.keys()
-    def matches(value):
-        if not value in value_map.keys():
-            raise KeyError('Invalid value passed. The accepted values are: ({0})'.format("|".join(values)))
-        return value_map[value]
-
-    matches.__doc__ = 'Accepts one of the following values: ({0})'.format("|".join(values))
-    matches.cli_behaviour = {'choices': values}
-    return matches
-
-
-def json(value):
-    """Accepts a JSON formatted data structure"""
-    if type(value) in (str, bytes):
-        try:
-            return load_json(value)
-        except Exception:
-            raise ValueError('Incorrectly formatted JSON provided')
-    else:
-        return value
->>>>>>> 79fd1ca3
 
 json = json_constraint()
 
-<<<<<<< HEAD
 class multi(constraint):
     '''Enables accepting one of multiple type methods'''
     def __init__(self, *types):
@@ -242,19 +161,10 @@
 
     def validate(self, value):
         for type_method in self.types:
-=======
-def multi(*types):
-    """Enables accepting one of multiple type methods"""
-    type_strings = (type_method.__doc__ for type_method in types)
-    doc_string = 'Accepts any of the following value types:{0}\n'.format('\n  - '.join(type_strings))
-    def multi_type(value):
-        for type_method in types:
->>>>>>> 79fd1ca3
             try:
                 return type_method(value)
             except:
                 pass
-<<<<<<< HEAD
         raise ValueError(self.__doc__)
 
 class in_range(constraint):
@@ -271,72 +181,6 @@
             raise ValueError("'{0}' is less than the lower limit {1}".format(value, self.lower))
         if value >= self.upper:
             raise ValueError("'{0}' reaches the limit of {1}".format(value, self.upper))
-=======
-        raise ValueError(doc_string)
-    multi_type.__doc__ = doc_string
-    return multi_type
-
-
-def length(lower, upper, convert=text):
-    """Accepts a a value that is withing a specific length limit"""
-    def check_length(value):
-        value = convert(value)
-        length = len(value)
-        if length < lower:
-            raise ValueError("'{0}' is shorter than the lower limit of {1}".format(value, lower))
-        if length >= upper:
-            raise ValueError("'{0}' is longer then the allowed limit of {1}".format(value, upper))
-        return value
-
-    check_length.__doc__ = ("{0} that has a length longer or equal to {1} and less then {2}".format(
-                            convert.__doc__, lower, upper))
-    return check_length
-
-
-def shorter_than(limit, convert=text):
-    """Accepts a text value shorter than the specified length limit"""
-    def check_shorter_than(value):
-        value = convert(value)
-        length = len(value)
-        if not length < limit:
-            raise ValueError("'{0}' is longer then the allowed limit of {1}".format(value, limit))
-        return value
-
-    check_shorter_than.__doc__ = "{0} with a length of no more than {1}".format(convert.__doc__, limit)
-    return check_shorter_than
-
-
-def longer_than(limit, convert=text):
-    """Accepts a text value longer than the specified minimum"""
-    def check_longer_than(value):
-        value = convert(value)
-        length = len(value)
-        if not length > limit:
-            raise ValueError("'{0}' must be longer than {1}".format(value, limit))
-        return value
-
-    check_longer_than.__doc__ = "{0} with a length longer than {1}".format(convert.__doc__, limit)
-    return check_longer_than
-
-
-def cut_off(limit, convert=text):
-    """Cuts off the provided value at the specified index"""
-    def truncate(value):
-        return convert(value)[:limit]
-
-    truncate.__doc__ = "'{0}' with anything over the length of {1} being ignored".format(convert.__doc__, limit)
-    return truncate
-
-
-def in_range(lower, upper, convert=number):
-    """Accepts a number within a lower and upper bound of acceptable values"""
-    def check_in_range(value):
-        value = convert(value)
-        if value < lower:
-            raise ValueError("'{0}' is less than the lower limit {1}".format(value, lower))
-        if value >= upper:
-            raise ValueError("'{0}' reaches the limit of {1}".format(value, upper))
->>>>>>> 79fd1ca3
         return value
 
 class less_than(constraint):
@@ -345,19 +189,10 @@
         self.convert = convert
         self.__doc__ = "{0} that is less than {1}".format(convert.__doc__, limit)
 
-<<<<<<< HEAD
     def validate(self, value):
         value = self.convert(value)
         if not value < self.limit:
             raise ValueError("'{0}' must be less than {1}".format(value, self.limit))
-=======
-def less_than(limit, convert=number):
-    """Accepts a value up to the specified limit"""
-    def check_less_than(value):
-        value = convert(value)
-        if not value < limit:
-            raise ValueError("'{0}' must be less than {1}".format(value, limit))
->>>>>>> 79fd1ca3
         return value
 
 class greater_than(constraint):
@@ -366,18 +201,62 @@
         self.convert = convert
         self.__doc__ = "{0} that is greater than {1}".format(convert.__doc__, minimum)
 
-<<<<<<< HEAD
     def validate(self, value):
         value = self.convert(value)
         if not value > self.minimum:
             raise ValueError("'{0}' must be greater than {1}".format(value, self.minimum))
-=======
-
-def greater_than(minimum, convert=number):
-    """Accepts a value above a given minimum"""
-    def check_greater_than(value):
-        value = convert(value)
-        if not value > minimum:
-            raise ValueError("'{0}' must be greater than {1}".format(value, minimum))
->>>>>>> 79fd1ca3
-        return value
+        return value
+
+class length(constraint):
+    def __init__(self, lower, upper, convert=text):
+        self.lower = lower
+        self.upper = upper
+        self.convert = convert
+        self.__doc__ = ("{0} that has a length longer or equal to {1} and less then {2}".format(
+                        convert.__doc__, lower, upper))
+
+    def validate(self, value):
+        value = self.convert(value)
+        length = len(value)
+        if length < self.lower:
+            raise ValueError("'{0}' is shorter than the lower limit of {1}".format(value, self.lower))
+        if length >= self.upper:
+            raise ValueError("'{0}' is longer then the allowed limit of {1}".format(value, self.upper))
+        return value
+
+class shorter_than(constraint):
+    """Accepts a text value shorter than the specified length limit"""
+    def __init__(self, limit, convert=text):
+        self.limit = limit
+        self.convert = convert
+        self.__doc__ = "{0} with a length of no more than {1}".format(convert.__doc__, limit)
+
+    def validate(self, value):
+        value = self.convert(value)
+        length = len(value)
+        if not length < self.limit:
+            raise ValueError("'{0}' is longer then the allowed limit of {1}".format(value, self.limit))
+        return value
+
+class longer_than(constraint):
+    def __init__(self, limit, convert=text):
+        self.limit = limit
+        self.convert = convert
+        self.__doc__ = "{0} with a length longer than {1}".format(convert.__doc__, limit)
+
+    def validate(self, value):
+        value = self.convert(value)
+        length = len(value)
+        if not length > self.limit:
+            raise ValueError("'{0}' must be longer than {1}".format(value, self.limit))
+        return value
+
+class cut_off(constraint):
+    """Cuts off the provided value at the specified index"""
+    def __init__(self, limit, convert=text):
+        self.limit = limit
+        self.convert = convert
+        self.__doc__ = "'{0}' with anything over the length of {1} being ignored".format(convert.__doc__, limit)
+
+    def validate(self, value):
+        return self.convert(value)[:self.limit]