--- conflicted
+++ resolved
@@ -370,13 +370,9 @@
 
         to_return = function_output(to_return, **function_output_kwargs)
         if hasattr(to_return, 'read'):
-<<<<<<< HEAD
-            size = os.path.isfile(to_return.name) if hasattr(to_return, 'name') else None
-=======
             size = None
             if hasattr(to_return, 'name') and os.path.isfile(to_return.name):
                 size = os.path.getsize(to_return.name)
->>>>>>> 4f084bdc
             if request.range and size:
                 start, end = request.range
                 if end < 0:
